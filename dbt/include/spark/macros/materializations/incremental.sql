--- conflicted
+++ resolved
@@ -1,8 +1,3 @@
-<<<<<<< HEAD
-{% macro dbt_spark_validate_get_file_format() %}
-  {#-- Find and validate the file format #}
-  {%- set file_format = config.get("file_format", default="parquet") -%}
-=======
 {% macro get_insert_overwrite_sql(source_relation, target_relation, partitions) %}
 
     {%- set dest_columns = adapter.get_columns_in_relation(target_relation) -%}
@@ -13,8 +8,9 @@
 
 {% endmacro %}
 
-{% materialization incremental, adapter='spark' -%}
->>>>>>> 95bd1cf7
+{% macro dbt_spark_validate_get_file_format() %}
+  {#-- Find and validate the file format #}
+  {%- set file_format = config.get("file_format", default="parquet") -%}
 
   {% set invalid_file_format_msg -%}
     Invalid file format provided: {{ file_format }}
@@ -64,18 +60,10 @@
 
 {% endmacro %}
 
-<<<<<<< HEAD
-=======
-  {%- set full_refresh = flags.FULL_REFRESH == True and old_relation is not none -%}
-  {%- set old_relation_is_view = old_relation is not none and old_relation.type == 'view' -%}
->>>>>>> 95bd1cf7
-
 {% macro dbt_spark_get_incremental_sql(strategy, source, target, unique_key) %}
   {%- if strategy == 'insert_overwrite' -%}
     {#-- insert statements don't like CTEs, so support them via a temp view #}
-    insert overwrite table {{ target }}
-    {{ partition_cols(label="partition") }}
-    select * from {{ source.include(schema=false) }}
+    {{ get_insert_overwrite_sql() }}
   {%- else -%}
     {#-- merge all columns with databricks delta - schema changes are handled for us #}
     merge into {{ target }} as DBT_INTERNAL_DEST
@@ -106,7 +94,7 @@
     {% do dbt_spark_validate_merge(file_format) %}
   {% endif %}
 
-  {%- set partitions = config.get('partition_by', validator=validation.any[list, basestring]) -%}
+  {%- set partitions = config.get('partition_by') -%}
   {% if not partitions %}
     {% do exceptions.raise_compiler_error("Table partitions are required for incremental models on Spark") %}
   {% endif %}
@@ -119,7 +107,8 @@
     set spark.sql.hive.convertMetastoreParquet = false
   {% endcall %}
 
-<<<<<<< HEAD
+  {{ run_hooks(pre_hooks) }}
+
   {% if existing_relation is none %}
     {% set build_sql = create_table_as(False, target_relation, sql) %}
   {% elif existing_relation.is_view or full_refresh_mode %}
@@ -133,29 +122,6 @@
   {%- call statement('main') -%}
     {{ build_sql }}
   {%- endcall -%}
-=======
-  {{ run_hooks(pre_hooks) }}
-
-  {#-- This is required to make dbt's incremental scheme work #}
-  {%- if old_relation is none -%}
-
-    {%- call statement('main') -%}
-      {{ create_table_as(False, target_relation, sql) }}
-    {%- endcall %}
-
-  {%- else -%}
-
-    {%- call statement('main') -%}
-      {{ create_table_as(True, tmp_relation, sql) }}
-    {%- endcall -%}
-
-    {#-- insert statements don't like CTEs, so support them via a temp view #}
-    {%- call statement('main') -%}
-      {{ get_insert_overwrite_sql(tmp_relation, target_relation, partitions) }}
-    {%- endcall -%}
-
-  {%- endif %}
->>>>>>> 95bd1cf7
 
   {{ run_hooks(post_hooks) }}
 
