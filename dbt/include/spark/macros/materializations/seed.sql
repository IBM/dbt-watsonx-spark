{% macro spark__load_csv_rows(model, agate_table) %}
    {% set batch_size = 1000 %}
    {% set cols_sql = ", ".join(agate_table.column_names) %}
    {% set bindings = [] %}

    {% set statements = [] %}

    {% for chunk in agate_table.rows | batch(batch_size) %}
        {% set bindings = [] %}

        {% for row in chunk %}
            {% set _ = bindings.extend(row) %}
        {% endfor %}

        {% set sql %}
            insert into {{ this.render() }} values
            {% for row in chunk -%}
                ({%- for column in agate_table.column_names -%}
                    %s
                    {%- if not loop.last%},{%- endif %}
                {%- endfor -%})
                {%- if not loop.last%},{%- endif %}
            {%- endfor %}
        {% endset %}

        {% set _ = adapter.add_query(sql, bindings=bindings, abridge_sql_log=True) %}

        {% if loop.index0 == 0 %}
            {% set _ = statements.append(sql) %}
        {% endif %}
    {% endfor %}

    {# Return SQL so we can render it out into the compiled files #}
    {{ return(statements[0]) }}
{% endmacro %}

<<<<<<< HEAD
=======
{% macro spark__reset_csv_table(model, full_refresh, old_relation, agate_table) %}
    {% if old_relation %}
        {{ adapter.drop_relation(old_relation) }}
    {% endif %}
    {% set sql = create_csv_table(model, agate_table) %}
    {{ return(sql) }}
{% endmacro %}
>>>>>>> ba641bb9

{% materialization seed, adapter='spark' %}

  {%- set identifier = model['alias'] -%}
<<<<<<< HEAD
  {%- set full_refresh_mode = (flags.FULL_REFRESH == True) -%}

  {%- set old_relation = adapter.get_relation(database=database, schema=schema, identifier=identifier) -%}

  {%- set exists_as_table = (old_relation is not none and get_relation_type(old_relation) == 'table') -%}
  {%- set exists_as_view = (old_relation is not none and get_relation_type(old_relation) == 'view') -%}

=======
  {%- set old_relation = adapter.get_relation(database=database, schema=schema, identifier=identifier) -%}
>>>>>>> ba641bb9
  {%- set agate_table = load_agate_table() -%}
  {%- do store_result('agate_table', status='OK', agate_table=agate_table) -%}

  {{ run_hooks(pre_hooks, inside_transaction=False) }}

  -- `BEGIN` happens here:
  {{ run_hooks(pre_hooks, inside_transaction=True) }}

  -- build model
<<<<<<< HEAD
  {% set create_table_sql = "" %}
  {% if exists_as_view %}
    {{ exceptions.raise_compiler_error("Cannot seed to '{}', it is a view".format(old_relation)) }}
  {% elif exists_as_table %}
    {% set create_table_sql = reset_csv_table(model, full_refresh_mode, old_relation, agate_table) %}
  {% else %}
    {% set create_table_sql = create_csv_table(model, agate_table) %}
  {% endif %}

  {% set status = 'CREATE' if full_refresh_mode else 'INSERT' %}
=======
  {% set create_table_sql = reset_csv_table(model, full_refresh_mode, old_relation, agate_table) %}
  {% set status = 'CREATE' %}
>>>>>>> ba641bb9
  {% set num_rows = (agate_table.rows | length) %}
  {% set sql = load_csv_rows(model, agate_table) %}

  {% call noop_statement('main', status ~ ' ' ~ num_rows) %}
    {{ create_table_sql }};
    -- dbt seed --
    {{ sql }}
  {% endcall %}

  {{ run_hooks(post_hooks, inside_transaction=True) }}
<<<<<<< HEAD

  -- `COMMIT` happens here
  {{ adapter.commit() }}

  {{ run_hooks(post_hooks, inside_transaction=False) }}

  {% set target_relation = this.incorporate(type='table') %}
  {{ return({'relations': [target_relation]}) }}

=======
  -- `COMMIT` happens here
  {{ adapter.commit() }}
  {{ run_hooks(post_hooks, inside_transaction=False) }}
>>>>>>> ba641bb9
{% endmaterialization %}<|MERGE_RESOLUTION|>--- conflicted
+++ resolved
@@ -34,8 +34,6 @@
     {{ return(statements[0]) }}
 {% endmacro %}
 
-<<<<<<< HEAD
-=======
 {% macro spark__reset_csv_table(model, full_refresh, old_relation, agate_table) %}
     {% if old_relation %}
         {{ adapter.drop_relation(old_relation) }}
@@ -43,22 +41,11 @@
     {% set sql = create_csv_table(model, agate_table) %}
     {{ return(sql) }}
 {% endmacro %}
->>>>>>> ba641bb9
 
 {% materialization seed, adapter='spark' %}
 
   {%- set identifier = model['alias'] -%}
-<<<<<<< HEAD
-  {%- set full_refresh_mode = (flags.FULL_REFRESH == True) -%}
-
   {%- set old_relation = adapter.get_relation(database=database, schema=schema, identifier=identifier) -%}
-
-  {%- set exists_as_table = (old_relation is not none and get_relation_type(old_relation) == 'table') -%}
-  {%- set exists_as_view = (old_relation is not none and get_relation_type(old_relation) == 'view') -%}
-
-=======
-  {%- set old_relation = adapter.get_relation(database=database, schema=schema, identifier=identifier) -%}
->>>>>>> ba641bb9
   {%- set agate_table = load_agate_table() -%}
   {%- do store_result('agate_table', status='OK', agate_table=agate_table) -%}
 
@@ -68,21 +55,8 @@
   {{ run_hooks(pre_hooks, inside_transaction=True) }}
 
   -- build model
-<<<<<<< HEAD
-  {% set create_table_sql = "" %}
-  {% if exists_as_view %}
-    {{ exceptions.raise_compiler_error("Cannot seed to '{}', it is a view".format(old_relation)) }}
-  {% elif exists_as_table %}
-    {% set create_table_sql = reset_csv_table(model, full_refresh_mode, old_relation, agate_table) %}
-  {% else %}
-    {% set create_table_sql = create_csv_table(model, agate_table) %}
-  {% endif %}
-
-  {% set status = 'CREATE' if full_refresh_mode else 'INSERT' %}
-=======
   {% set create_table_sql = reset_csv_table(model, full_refresh_mode, old_relation, agate_table) %}
   {% set status = 'CREATE' %}
->>>>>>> ba641bb9
   {% set num_rows = (agate_table.rows | length) %}
   {% set sql = load_csv_rows(model, agate_table) %}
 
@@ -93,19 +67,7 @@
   {% endcall %}
 
   {{ run_hooks(post_hooks, inside_transaction=True) }}
-<<<<<<< HEAD
-
-  -- `COMMIT` happens here
-  {{ adapter.commit() }}
-
-  {{ run_hooks(post_hooks, inside_transaction=False) }}
-
-  {% set target_relation = this.incorporate(type='table') %}
-  {{ return({'relations': [target_relation]}) }}
-
-=======
   -- `COMMIT` happens here
   {{ adapter.commit() }}
   {{ run_hooks(post_hooks, inside_transaction=False) }}
->>>>>>> ba641bb9
 {% endmaterialization %}