--- conflicted
+++ resolved
@@ -245,19 +245,10 @@
         kwargs = {"schema_relation": schema_relation}
         # self.execute_macro("show_information", kwargs=kwargs)
         try:
-<<<<<<< HEAD
             show_table_extended_rows = self.execute_macro(
                 LIST_RELATIONS_MACRO_NAME, kwargs=kwargs
             )
             rels = self._build_spark_relation_list(
-=======
-            # Default compute engine behavior: show tables extended
-            show_table_extended_rows = self.execute_macro(LIST_RELATIONS_MACRO_NAME, kwargs=kwargs)
-            # self.to_agate_table(show_table_extended_rows)
-            show_table_extended_rows = self.to_agate_table(show_table_extended_rows)
-            print("show_table_extended_rows: ",show_table_extended_rows[0]["information"])
-            return self._build_spark_relation_list(
->>>>>>> 9c66b0cb
                 row_list=show_table_extended_rows,
                 relation_info_func=self._get_relation_information,
             )
